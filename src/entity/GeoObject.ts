import * as utils from "../utils/shared";
import {Entity} from "./Entity";
import {Quat, Vec3, Vec4} from "../math/index";
import {GeoObjectHandler, InstanceData} from "./GeoObjectHandler";
import {NumberArray3} from "../math/Vec3";
import {NumberArray4} from "../math/Vec4";
import {Object3d} from "../Object3d";
import {RADIANS} from "../math";

export interface IGeoObjectParams {
    object3d?: Object3d;
    objSrc?: string;
    textureSrc?: string;
    tag?: string;
    position?: Vec3 | NumberArray3;
    pitch?: number;
    yaw?: number;
    roll?: number;
    scale?: number | Vec3 | NumberArray3;
    translate?: Vec3 | NumberArray3;
    color?: Vec4 | NumberArray4 | string;
    visibility?: boolean;
}

/**
 * @class
 * @param {Object} options -  Geo object parameters:
 * @param {Vec3} [options.position] - Geo object position.
 *
 * @todo: GeoObject and GeoObjectHandler provides instanced objects only.
 * It would be nice if it could provide not instanced rendering loop too.
 */
class GeoObject {
    protected _tag: string;

    public instanced: boolean;

    /**
     * Entity instance that holds this geo object.
     * @public
     * @type {Entity}
     */
    public _entity: Entity | null;

    /**
     * Geo object center cartesian position.
     * @protected
     * @type {Vec3}
     */
    protected _position: Vec3;
    public _positionHigh: Vec3;
    public _positionLow: Vec3;

    protected _pitch: number;
    protected _yaw: number;
    protected _roll: number;

    protected _pitchRad: number;
    protected _yawRad: number;
    protected _rollRad: number;

    protected _scale: Vec3;
    protected _translate: Vec3;

    /**
     * RGBA color.
     * @public
     * @type {Vec4}
     */
    public _color: Vec4;

    public _qRot: Quat;

    protected _direction: Vec3;

    public _handler: GeoObjectHandler | null;
    public _handlerIndex = -1;

    public _tagData: InstanceData | null;
    public _tagDataIndex: number;

    protected _object3d: Object3d;

    protected _visibility: boolean;

    protected _qNorthFrame: Quat;
    private _textureSrc?: string;
    public _objectSrc?: string;

    protected _children: GeoObject[];

    constructor(options: IGeoObjectParams) {

        this._tag = options.tag || "none";

        this.instanced = true;

        this._entity = null;

        this._position = utils.createVector3(options.position);

        this._positionHigh = new Vec3();
        this._positionLow = new Vec3();
        Vec3.doubleToTwoFloats(this._position, this._positionHigh, this._positionLow);

        this._pitch = options.pitch || 0.0;
        this._yaw = options.yaw || 0.0;
        this._roll = options.roll || 0.0;

        this._pitchRad = this._pitch * RADIANS;
        this._yawRad = this._yaw * RADIANS;
        this._rollRad = this._roll * RADIANS;

        this._scale = utils.createVector3(options.scale, new Vec3(1, 1, 1));
        this._translate = utils.createVector3(options.translate, new Vec3());

        this._color = utils.createColorRGBA(options.color);

        this._qRot = Quat.IDENTITY;

        this._handler = null;
        this._handlerIndex = -1;

        this._tagData = null;
        this._tagDataIndex = -1;
        let object3d = options.object3d;
        if ((!options.object3d || options.object3d?.vertices.length === 0)) {
            object3d = new Object3d();
        }
        if (options.objSrc) {
            this.setObjectSrc(options.objSrc)
            this._objectSrc = options.objSrc;
        }
        this._object3d = object3d as Object3d;
        if (options.textureSrc) {
            this.setTextureSrc(options.textureSrc)
        }
        this._visibility = (options.visibility != undefined ? options.visibility : true);

<<<<<<< HEAD
        this._children = [];
=======
        this._direction = new Vec3();
>>>>>>> 9c9e51e2

        this._qNorthFrame = new Quat();
    }

    public get tag() {
        return this._tag;
    }

    public getPosition(): Vec3 {
        return this._position;
    }

    public getPitch(): number {
        return this._pitch;
    }

    public getYaw(): number {
        return this._yaw;
    }

    public getRoll(): number {
        return this._roll;
    }

    public get object3d(): Object3d {
        return this._object3d;
    }

    public get vertices(): number[] {
        return this._object3d.vertices;
    }

    public get normals(): number[] {
        return this._object3d.normals;
    }

    public get texCoords(): number[] {
        return this._object3d.texCoords;
    }

    public get indices(): number[] {
        return this._object3d.indices;
    }

    /**
     * Sets geo object opacity.
     * @public
     * @param {number} a - Billboard opacity.
     */
    public setOpacity(a: number) {
        this._color.w = a;
        this.setColor(this._color.x, this._color.y, this._color.z, a);
    }

    /**
     * Sets color.
     * @public
     * @param {number} r - Red.
     * @param {number} g - Green.
     * @param {number} b - Blue.
     * @param {number} [a] - Alpha.
     */
    public setColor(r: number, g: number, b: number, a?: number) {
        this._color.x = r;
        this._color.y = g;
        this._color.z = b;
        a != undefined && (this._color.w = a);
        this._handler && this._handler.setRgbaArr(this._tagData!, this._tagDataIndex, this._color);
    }

    /**
     * Sets color.
     * @public
     * @param {Vec3 | Vec4} color - RGBA vector.
     */
    public setColor4v(color: Vec3 | Vec4) {
        this._color.x = color.x;
        this._color.y = color.y;
        this._color.z = color.z;
        (color as Vec4).w != undefined && (this._color.w = (color as Vec4).w);
        this._handler && this._handler.setRgbaArr(this._tagData!, this._tagDataIndex, this._color);
    }

    /**
     * Sets geo object visibility.
     * @public
     * @param {boolean} visibility - Visibility flag.
     */
    public setVisibility(visibility: boolean) {
        this._visibility = visibility;
        this._handler && this._handler.setVisibility(this._tagData!, this._tagDataIndex, visibility);
    }

    /**
     * Returns geo object visibility.
     * @public
     * @returns {boolean}
     */
    public getVisibility(): boolean {
        return this._visibility;
    }

    /**
     * Sets geo object position.
     * @public
     * @param {number} x - X coordinate.
     * @param {number} y - Y coordinate.
     * @param {number} z - Z coordinate.
     */
    public setPosition(x: number, y: number, z: number) {
        this._position.x = x;
        this._position.y = y;
        this._position.z = z;
        Vec3.doubleToTwoFloats(this._position, this._positionHigh, this._positionLow);
        this._handler &&
        this._handler.setPositionArr(this._tagData!, this._tagDataIndex, this._positionHigh, this._positionLow);
        this.updateRotation();
    }

    /**
     * Sets geo object position.
     * @public
     * @param {Vec3} position - Cartesian coordinates.
     */
    public setPosition3v(position: Vec3) {
        this._position.x = position.x;
        this._position.y = position.y;
        this._position.z = position.z;
        Vec3.doubleToTwoFloats(position, this._positionHigh, this._positionLow);
        this._handler && this._handler.setPositionArr(this._tagData!, this._tagDataIndex, this._positionHigh, this._positionLow);
        this.updateRotation();
    }

    public setYaw(yaw: number) {
        this._yaw = yaw;
        this._yawRad = yaw * RADIANS;
        this.updateRotation();
    }

    public setObject(object: Object3d) {
        this._object3d = object;
    }

    public setObjectSrc(src: string) {
        this._objectSrc = src;
        this._handler && this._handler.setObjectSrc(src, this.tag);
    }

    public setTextureSrc(src: string) {
        this._textureSrc = src;
        this._object3d && (this._object3d.src = src);
        this._handler && this._handler.setTextureTag(src, this.tag);
    }

    public setColorHTML(color: string) {
        this.setColor4v(utils.htmlColorToRgba(color));
    }

    /**
     *
     * @param {number} pitch - Pitch in radians
     */
    public setPitch(pitch: number) {
        this._pitch = pitch;
        this._pitchRad = pitch * RADIANS;
        this.updateRotation();
    }

    public setRoll(roll: number) {
        this._roll = roll;
        this._rollRad = roll * RADIANS;
        this.updateRotation();
    }

    public setPitchYawRoll(pitch: number, yaw: number, roll: number) {
        this._pitch = pitch;
        this._yaw = yaw;
        this._roll = roll;

        this._pitchRad = pitch * RADIANS;
        this._yawRad = yaw * RADIANS;
        this._rollRad = roll * RADIANS;

        this.updateRotation();
    }

    public setScale(scale: number) {
        this._scale.x = this._scale.y = this._scale.z = scale;
        this._handler && this._handler.setScaleArr(this._tagData!, this._tagDataIndex, this._scale);
    }

    public setScale3v(scale: Vec3) {
        this._scale.copy(scale);
        this._handler && this._handler.setScaleArr(this._tagData!, this._tagDataIndex, scale);
    }

    public getScale(): Vec3 {
        return this._scale;
    }

    public setTranslate3v(translate: Vec3) {
        this._translate.copy(translate);
        this._handler && this._handler.setTranslateArr(this._tagData!, this._tagDataIndex, translate);
    }

    public getTranslate(): Vec3 {
        return this._translate;
    }

    /**
     * Removes geo object from handler.
     * @public
     */
    public remove() {
        this._entity = null;
        this._handler && this._handler.remove(this);
    }

    /**
     * Sets billboard picking color.
     * @public
     * @param {Vec3} color - Picking color.
     */
    public setPickingColor3v(color: Vec3) {
        this._handler && this._handler.setPickingColorArr(this._tagData!, this._tagDataIndex, color);
    }

    public updateRotation() {

        if (this._handler && this._handler._planet) {
            this._qNorthFrame = this._handler._planet.getNorthFrameRotation(this._position);

            let qp = Quat.xRotation(-this._pitchRad);
            let qy = Quat.yRotation(this._yawRad);
            let qr = Quat.zRotation(-this._rollRad);

            this._qRot = qr.mul(qp).mul(qy).mul(this._qNorthFrame).conjugate();

            this._direction = this._qRot.mulVec3(new Vec3(0.0, 0.0, -1.0)).normalize();

            this._handler.setQRotArr(this._tagData!, this._tagDataIndex, this._qRot);
        }
    }

    public getDirection(): Vec3 {
        return this._direction.clone();
    }
}

export {GeoObject};<|MERGE_RESOLUTION|>--- conflicted
+++ resolved
@@ -137,11 +137,9 @@
         }
         this._visibility = (options.visibility != undefined ? options.visibility : true);
 
-<<<<<<< HEAD
         this._children = [];
-=======
+
         this._direction = new Vec3();
->>>>>>> 9c9e51e2
 
         this._qNorthFrame = new Quat();
     }
