'use strict';

import { Events } from '../Events.js';

if (window && !('createImageBitmap' in window)) {
    window.createImageBitmap = function (blob) {
        return new Promise((resolve, reject) => {
            let img = document.createElement('img');
            img.addEventListener('load', function () {
                resolve(this);
            });
            img.src = URL.createObjectURL(blob);
        });
    };
}

export class Loader {

    constructor(maxRequests = 24) {

        this.MAX_REQUESTS = maxRequests;

<<<<<<< HEAD
        this.events = new Events(["loadend"]);
=======
        this.events = new Events(["loadend", "layerloadend"]);
>>>>>>> 2216ac68

        this._loading = 0;

        this._queue = [];//new QueueArray();

        this._senderRequestCounter = [];

        this._promises = {
            'json': r => r.json(),
            'blob': r => r.blob(),
            'arrayBuffer': r => r.arrayBuffer(),
            'imageBitmap': r => r.blob().then(createImageBitmap),
            'text': r => r.text()
        };
    }

    load(params, callback) {
        if (params.sender) {
            if (!this._senderRequestCounter[params.sender._id]) {
                this._senderRequestCounter[params.sender._id] = {
                    sender: params.sender,
                    counter: 0,
                    __requestCounterFrame__: null
                };
            }
            this._senderRequestCounter[params.sender._id].counter++;
        }
        this._queue.push({ 'params': params, 'callback': callback });
        this._exec();
    }

    fetch(params) {
        return fetch(
            params.src,
            params.options || {}
        )
            .then(response => {
                if (!response.ok) {
                    throw Error(`Unable to load '${params.src}'`);
                }
                return this._promises[params.type || "blob"](response);
            })

            .then(data => {
                return { 'status': "ready", 'data': data };

            })

            .catch(err => {
                return { 'status': "error", 'msg': err.toString() };
            });
    }

<<<<<<< HEAD
    _checkLoadend(request, sender) {
        if (request.counter === 0 && sender._planet._terrainCompletedActivated) {
            sender.events.dispatch(sender.events.loadend);
=======
    isIdle(sender) {
        let request = this._senderRequestCounter[sender._id];
        return request && request.counter === 0 && (!sender._planet || sender._planet._terrainCompletedActivated);

    }

    _checkLoadend(request, sender) {
        if (request.counter === 0 && (sender._planet._terrainCompletedActivated || !sender._planet)) {
            sender.events.dispatch(sender.events.loadend, sender);
            this.events.dispatch(this.events.layerloadend, sender);
>>>>>>> 2216ac68
            request.__requestCounterFrame__ = null;
        } else {
            request.__requestCounterFrame__ = requestAnimationFrame(() => {
                this._checkLoadend(request, sender);
            });
        }
    }

    _handleResponse(q, response) {
        q.callback(response);
        let sender = q.params.sender;
<<<<<<< HEAD
        if (sender && sender.events.loadend.handlers.length) {
=======
        if (sender && (sender.events.loadend.handlers.length || this.events.layerloadend.handlers.length)) {
>>>>>>> 2216ac68
            let request = this._senderRequestCounter[sender._id];
            if (request && request.counter > 0) {
                request.counter--;
                cancelAnimationFrame(request.__requestCounterFrame__);
                request.__requestCounterFrame__ = requestAnimationFrame(() => {
                    this._checkLoadend(request, sender);
                });
            }
        }
        this._exec();
    }

    _exec() {

        if (this._queue.length > 0 && this._loading < this.MAX_REQUESTS) {

            let q = this._queue.pop(),
                p = q.params;

            if (!p.filter || p.filter(p)) {

                this._loading++;

                return fetch(p.src, p.options || {})
                    .then(response => {
                        if (!response.ok) {
                            throw Error(`Unable to load '${p.src}'`);
                        }
                        return this._promises[p.type || "blob"](response);
                    })
                    .then(data => {
                        this._loading--;
                        this._handleResponse(q, { status: "ready", data: data });
                    })
                    .catch(err => {
                        this._loading--;
                        this._handleResponse(q, { status: "error", msg: err.toString() });
                    });

            } else {
                this._handleResponse(q, { status: "abort" });
            }
        } else if (this._loading === 0) {
            this.events.dispatch(this.events.loadend);
        }
    }

    abort() {
        for (let i = 0, len = this._queue.length; i < len; i++) {
            let qi = this._queue[i];
            let sender = qi.params.sender;
            if (sender && this._senderRequestCounter[sender._id]) {
                this._senderRequestCounter[sender._id].counter = 0;
                cancelAnimationFrame(this._senderRequestCounter[sender._id].__requestCounterFrame__);
                this._senderRequestCounter[sender._id].__requestCounterFrame__ = null;
            }
            qi.callback({ 'status': "abort" });
            this._queue[i] = null;
        }
        this._queue = [];
<<<<<<< HEAD
        this._loading = 0;
=======
        this._loading === 0;
>>>>>>> 2216ac68
    }
}<|MERGE_RESOLUTION|>--- conflicted
+++ resolved
@@ -20,11 +20,7 @@
 
         this.MAX_REQUESTS = maxRequests;
 
-<<<<<<< HEAD
-        this.events = new Events(["loadend"]);
-=======
         this.events = new Events(["loadend", "layerloadend"]);
->>>>>>> 2216ac68
 
         this._loading = 0;
 
@@ -78,11 +74,6 @@
             });
     }
 
-<<<<<<< HEAD
-    _checkLoadend(request, sender) {
-        if (request.counter === 0 && sender._planet._terrainCompletedActivated) {
-            sender.events.dispatch(sender.events.loadend);
-=======
     isIdle(sender) {
         let request = this._senderRequestCounter[sender._id];
         return request && request.counter === 0 && (!sender._planet || sender._planet._terrainCompletedActivated);
@@ -93,7 +84,6 @@
         if (request.counter === 0 && (sender._planet._terrainCompletedActivated || !sender._planet)) {
             sender.events.dispatch(sender.events.loadend, sender);
             this.events.dispatch(this.events.layerloadend, sender);
->>>>>>> 2216ac68
             request.__requestCounterFrame__ = null;
         } else {
             request.__requestCounterFrame__ = requestAnimationFrame(() => {
@@ -105,11 +95,7 @@
     _handleResponse(q, response) {
         q.callback(response);
         let sender = q.params.sender;
-<<<<<<< HEAD
-        if (sender && sender.events.loadend.handlers.length) {
-=======
         if (sender && (sender.events.loadend.handlers.length || this.events.layerloadend.handlers.length)) {
->>>>>>> 2216ac68
             let request = this._senderRequestCounter[sender._id];
             if (request && request.counter > 0) {
                 request.counter--;
@@ -170,10 +156,6 @@
             this._queue[i] = null;
         }
         this._queue = [];
-<<<<<<< HEAD
         this._loading = 0;
-=======
-        this._loading === 0;
->>>>>>> 2216ac68
     }
 }