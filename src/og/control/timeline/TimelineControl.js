--- conflicted
+++ resolved
@@ -26,11 +26,7 @@
         }
         super(options);
 
-<<<<<<< HEAD
-        let currentDate = options.currentDate;
-=======
         let currentDate = options.current || new Date();
->>>>>>> 385f8a16
         let startDate = options.rangeStart || addHours(currentDate, -12);
         let endDate = options.rangeEnd || addHours(currentDate, 12);
 
