'use strict';

import * as math from '../math.js';
import { Mat3 } from './Mat3.js';
import { Mat4 } from './Mat4.js';
import { Vec3 } from './Vec3.js';

/**
 * A set of 4-dimensional coordinates used to represent rotation in 3-dimensional space.
 * @constructor
 * @param {Number} [x=0.0] The X component.
 * @param {Number} [y=0.0] The Y component.
 * @param {Number} [z=0.0] The Z component.
 * @param {Number} [w=0.0] The W component.
 */
export class Quat {

    /**
     * @param {Number} [x=0.0] The X component.
     * @param {Number} [y=0.0] The Y component.
     * @param {Number} [z=0.0] The Z component.
     * @param {Number} [w=0.0] The W component.
     */
    constructor(x, y, z, w) {
        /**
         * The X component.
         * @public
         * @type {Number}
         * @default 0.0
         */
        this.x = x || 0.0;

        /**
         * The Y component.
         * @public
         * @type {Number}
         * @default 0.0
         */
        this.y = y || 0.0;

        /**
         * The Z component.
         * @public
         * @type {Number}
         * @default 0.0
         */
        this.z = z || 0.0;

        /**
         * The W component.
         * @public
         * @type {Number}
         * @default 0.0
         */
        this.w = w || 0.0;
    };

    /**
     * Identity Quat.
     * @const
     * @type {og.Quat}
     */
    static get IDENTITY() {
        return new Quat(0.0, 0.0, 0.0, 1.0);
    }

    /**
     * Returns a Quat represents rotation around X axis.
     * @static
     * @param {number} a - The angle in radians to rotate around the axis.
     * @returns {og.Quat} -
     */
    static xRotation(a) {
        a *= 0.5;
        return new Quat(Math.sin(a), 0.0, 0.0, Math.cos(a));
    };

    /**
     * Returns a Quat represents rotation around Y axis.
     * @static
     * @param {number} a - The angle in radians to rotate around the axis.
     * @returns {og.Quat} -
     */
    static yRotation(a) {
        a *= 0.5;
        return new Quat(0.0, Math.sin(a), 0.0, Math.cos(a));
    };

    /**
     * Returns a Quat represents rotation around Z axis.
     * @static
     * @param {number} a - The angle in radians to rotate around the axis.
     * @returns {og.Quat} -
     */
    static zRotation(a) {
        a *= 0.5;
        return new Quat(0.0, 0.0, Math.sin(a), Math.cos(a));
    };

    /**
     * Computes a Quat representing a rotation around an axis.
     * @static
     * @param {og.Vec3} axis - The axis of rotation.
     * @param {number} [angle=0.0] The angle in radians to rotate around the axis.
     * @returns {og.Quat} -
     */
    static axisAngleToQuat(axis, angle) {
        angle = angle || 0.0;
        var v = axis.normal();
        var half_angle = angle * 0.5;
        var sin_a = Math.sin(half_angle);
        return new Quat(
            v.x * sin_a,
            v.y * sin_a,
            v.z * sin_a,
            Math.cos(half_angle));
    };

    /**
     * Computes a rotation from the given heading and up vector.
     * @static
     * @param {og.Vec3} forward - Heading target coordinates.
     * @param {og.Vec3} up - Up vector.
     * @returns {og.Quat} -
     */
    static getLookRotation(forward, up) {

        var f = forward.normal().negate();
        var s = (up.cross(f)).normalize();
        var u = f.cross(s);

        var z = 1.0 + s.x + u.y + f.z;

        if (z > 0.000001) {
            let fd = 1.0 / (2.0 * Math.sqrt(z));
            return new Quat(
                (f.y - u.z) * fd,
                (s.z - f.x) * fd,
                (u.x - s.y) * fd,
                0.25 / fd
            );
        }

        if (s.x > u.y && s.x > f.z) {
            let fd = 1.0 / (2.0 * Math.sqrt(1.0 + s.x - u.y - f.z));
            return new Quat(
                0.25 / fd,
                (u.x + s.y) * fd,
                (s.z + f.x) * fd,
                (f.y - u.z) * fd
            );
        }

        if (u.y > f.z) {
            let fd = 1.0 / (2.0 * Math.sqrt(1.0 + u.y - s.x - f.z));
            return new Quat(
                (u.x + s.y) * fd,
                0.25 / fd,
                (f.y + u.z) * fd,
                (s.z - f.x) * fd
            );
        }

        let fd = 1.0 / (2.0 * Math.sqrt(1.0 + f.z - s.x - u.y));
        return new Quat(
            (s.z + f.x) * fd,
            (f.y + u.z) * fd,
            0.25 / fd,
            (u.x - s.y) * fd
        );
    };

    /**
     * Computes a Quat from from source point heading to the destination point.
     * @static
     * @param {og.Vec3} sourcePoint - Source coordinate.
     * @param {og.Vec3} destPoint - Destination coordinate.
     * @returns {og.Quat} -
     */
    static getLookAtSourceDest(sourcePoint, destPoint) {
        var forwardVector = destPoint.subA(sourcePoint).normalize();
        var dot = Vec3.FORWARD.dot(forwardVector);
        if (Math.abs(dot - (-1.0)) < 0.000001) {
            return Quat.axisAngleToQuat(Vec3.UP, Math.PI);
        }
        if (Math.abs(dot - (1.0)) < 0.000001) {
            return new Quat(0.0, 0.0, 0.0, 1.0);
        }
        var rotAngle = Math.acos(dot);
        var rotAxis = Vec3.FORWARD.cross(forwardVector).normalize();
        return Quat.axisAngleToQuat(rotAxis, rotAngle);
    };

    /**
     * Compute rotation between two vectors.
     * @static
     * @param {og.Vec3} u - First vector.
     * @param {og.Vec3} v - Second vector.
     * @returns {og.Quat} -
     */
    static getRotationBetweenVectors(u, v) {
        var w = u.cross(v);
        var q = new Quat(w.x, w.y, w.z, 1.0 + u.dot(v));
        return q.normalize();
    };

    /**
     * Compute rotation between two vectors.
     * @static
     * @param {og.Vec3} u - First vector.
     * @param {og.Vec3} v - Second vector.
     * @param {Quat} res
     * @returns {og.Quat} -
     */
    static getRotationBetweenVectorsRes(u, v, res) {
        var w = u.cross(v);
        res.set(w.x, w.y, w.z, 1.0 + u.dot(v));
        return res.normalize();
    };

    /**
     * Compute rotation between two vectors with around vector up 
     * for exactly opposite vectors. If vectors exaclty in the same
     * direction than returns identity Quat.
     * @static
     * @param {og.Vec3} source - First vector.
     * @param {og.Vec3} dest - Second vector.
     * @param {og.Vec3} up - Up vector.
     * @returns {og.Quat} -
     */
    static getRotationBetweenVectorsUp(source, dest, up) {
        var dot = source.dot(dest);
        if (Math.abs(dot + 1.0) < 0.000001) {
            // vector source and dest point exactly in the opposite direction, 
            // so it is a 180 degrees turn around the up-axis
            return Quat.axisAngleToQuat(up, Math.PI);
        }
        if (Math.abs(dot - 1.0) < 0.000001) {
            // vector source and dest point exactly in the same direction
            // so we return the identity Quat
            return new Quat(0, 0, 0, 1);
        }
        var rotAngle = Math.acos(dot);
        var rotAxis = source.cross(dest).normalize();
        return Quat.axisAngleToQuat(rotAxis, rotAngle);
    };

    /**
     * Returns true if the components are zero.
     * @public
     * @param {og.Quat} q - Quat to subtract.
     * @returns {og.Quat} -
     */
    isZero() {
        return this.x === 0.0 && this.y === 0.0 && this.z === 0.0 && this.w === 0.0;
    };

    /**
     * Clear Quat. Sets zeroes.
     * @public
     * @returns {og.Quat} -
     */
    clear() {
        this.x = this.y = this.z = this.w = 0;
        return this;
    };

    /**
     * Sets Quat values.
     * @public
     * @param {Number} [x=0.0] The X component.
     * @param {Number} [y=0.0] The Y component.
     * @param {Number} [z=0.0] The Z component.
     * @param {Number} [w=0.0] The W component.
     * @returns {og.Quat} -
     */
    set(x, y, z, w) {
        this.x = x;
        this.y = y;
        this.z = z;
        this.w = w;
        return this;
    };

    /**
     * Copy Quat values.
     * @public
     * @param {og.Quat} q - Copy Quat.
     * @returns {og.Quat} -
     */
    copy(q) {
        this.x = q.x;
        this.y = q.y;
        this.z = q.z;
        this.w = q.w;
        return this;
    };

    /**
     * Set current Quat instance to identity Quat.
     * @public
     * @returns {og.Quat} -
     */
    setIdentity() {
        this.x = 0.0;
        this.y = 0.0;
        this.z = 0.0;
        this.w = 1.0;
        return this;
    };

    /**
     * Duplicates a Quat instance.
     * @public
     * @returns {og.Quat} -
     */
    clone() {
        return new Quat(this.x, this.y, this.z, this.w);
    };

    /**
     * Computes the componentwise sum of two Quats.
     * @public
     * @param {og.Quat} q - Quat to add.
     * @returns {og.Quat} -
     */
    add(q) {
        return new Quat(this.x + q.x, this.y + q.y, this.z + q.z, this.w + q.w);
    };

    /**
     * Computes the componentwise difference of two Quats.
     * @public
     * @param {og.Quat} q - Quat to subtract.
     * @returns {og.Quat} -
     */
    sub(q) {
        return new Quat(this.x - q.x, this.y - q.y, this.z - q.z, this.w - q.w);
    };

    /**
     * Multiplies the provided Quat componentwise by the provided scalar.
     * @public
     * @param {Number} scale - The scalar to multiply with.
     * @returns {og.Quat} -
     */
    scaleTo(scale) {
        return new Quat(this.x * scale, this.y * scale, this.z * scale, this.w * scale);
    };

    /**
     * Multiplies the provided Quat componentwise.
     * @public
     * @param {Number} scale - The scalar to multiply with.
     * @returns {og.Quat} -
     */
    scale(scale) {
        this.x *= scale; this.y *= scale; this.z *= scale; this.w *= scale;
        return this;
    };

    /**
     * Converts Quat values to array.
     * @public
     * @returns {Array.<number,number,number,number>} -
     */
    toVec() {
        return [this.x, this.y, this.z, this.w];
    };

<<<<<<< HEAD
    /**
     * Sets current quaternion by spherical coordinates.
     * @public
     * @param {number} lat - Latitude.
     * @param {number} lon - Longitude.
     * @param {number} angle - Angle in radians.
     * @returns {og.Quat} -
     */
    setFromSphericalCoords(lat, lon, angle) {
        var sin_a = Math.sin(angle / 2);
        var cos_a = Math.cos(angle / 2);
        var sin_lat = Math.sin(lat);
        var cos_lat = Math.cos(lat);
        var sin_long = Math.sin(lon);
        var cos_long = Math.cos(lon);
        this.x = sin_a * cos_lat * sin_long;
        this.y = sin_a * sin_lat;
        this.z = sin_a * sin_lat * cos_long;
        this.w = cos_a;
        return this;
    };
=======
/**
 * Converts Quat values to array.
 * @public
 * @returns {Array.<number>} - (exactly 4 entries)
 */
Quat.prototype.toVec = function () {
    return [this.x, this.y, this.z, this.w];
};
>>>>>>> d27159f7

    /**
     * Sets rotation with the given heading and up vectors.
     * @static
     * @param {og.Vec3} forward - Heading target coordinates.
     * @param {og.Vec3} up - Up vector.
     * @returns {og.Quat} -
     */
    setLookRotation(forward, up) {

        var f = forward.normal().negate();
        var s = (up.cross(f)).normalize();
        var u = f.cross(s);

        var z = 1.0 + s.x + u.y + f.z;

        if (z > 0.000001) {
            let fd = 1.0 / (2.0 * Math.sqrt(z));
            this.x = (f.y - u.z) * fd;
            this.y = (s.z - f.x) * fd;
            this.z = (u.x - s.y) * fd;
            this.w = 0.25 / fd;
        } else if (s.x > u.y && s.x > f.z) {
            let fd = 1.0 / (2.0 * Math.sqrt(1.0 + s.x - u.y - f.z));
            this.x = 0.25 / fd;
            this.y = (u.x + s.y) * fd;
            this.z = (s.z + f.x) * fd;
            this.w = (f.y - u.z) * fd;
        } else if (u.y > f.z) {
            let fd = 1.0 / (2.0 * Math.sqrt(1.0 + u.y - s.x - f.z));
            this.x = (u.x + s.y) * fd;
            this.y = 0.25 / fd;
            this.z = (f.y + u.z) * fd;
            this.w = (s.z - f.x) * fd;
        } else {
            let fd = 1.0 / (2.0 * Math.sqrt(1.0 + f.z - s.x - u.y));
            this.x = (s.z + f.x) * fd;
            this.y = (f.y + u.z) * fd;
            this.z = 0.25 / fd;
            this.w = (u.x - s.y) * fd;
        }

        return this;
    };

    /**
     * Gets spherical coordinates.
     * @public
     * @returns {Object} Returns object with latitude, longitude and alpha. 
     */
    toSphericalCoords() {
        var cos_a = this.w;
        var sin_a = Math.sqrt(1.0 - cos_a * cos_a);
        // var angle = Math.acos(cos_a) * 2;
        if (Math.abs(sin_a) < 0.0005) {
            sin_a = 1;
        }
        var tx = this.x / sin_a;
        var ty = this.y / sin_a;
        var tz = this.z / sin_a;

        var lon, lat = -Math.asin(ty);
        if (tx * tx + tz * tz < 0.0005) {
            lon = 0;
        } else {
            lon = Math.atan2(tx, tz);
        }
        if (lon < 0) {
            lon += 360.0;
        }

        return { lat: lat, lon: lon, alpha: Math.acos(cos_a) };
    };

    /**
     * Sets current Quat representing a rotation around an axis.
     * @public
     * @param {og.Vec3} axis - The axis of rotation.
     * @param {number} angle The angle in radians to rotate around the axis.
     * @returns {og.Quat} -
     */
    setFromAxisAngle(axis, angle) {
        var v = axis.normal();
        var half_angle = angle * 0.5;
        var sin_a = Math.sin(half_angle);
        this.set(v.x * sin_a, v.y * sin_a, v.z * sin_a, Math.cos(half_angle));
        return this;
    };

    /**
     * Returns axis and angle of the current Quat.
     * @public
     * @returns {Object} -
     */
    getAxisAngle() {
        var vl = Math.sqrt(this.x * this.x + this.y * this.y + this.z * this.z);
        var axis, angle;
        if (vl > 0.0000001) {
            var ivl = 1.0 / vl;
            axis = new Vec3(x * ivl, y * ivl, z * ivl);
            if (this.w < 0) {
                angle = 2.0 * Math.atan2(-vl, -w); // -PI,0 
            } else {
                angle = 2.0 * Math.atan2(vl, w); // 0,PI 
            }
        } else {
            axis = new Vec3(0, 0, 0);
            angle = 0;
        }
        return { axis: axis, angle: angle };
    };

    /**
     * Sets current Quat by Euler's angles.
     * @public
     * @param {number} pitch - Pitch angle in degrees.
     * @param {number} yaw - Yaw angle in degrees.
     * @param {number} roll - Roll angle in degrees.
     * @returns {og.Quat} -
     */
    setFromEulerAngles(pitch, yaw, roll) {
        var ex = pitch * math.RADIANS_HALF,
            ey = yaw * math.RADIANS_HALF,
            ez = roll * math.RADIANS_HALF;

        var cr = Math.cos(ex),
            cp = Math.cos(ey),
            cy = Math.cos(ez);

        var sr = Math.sin(ex),
            sp = Math.sin(ey),
            sy = Math.sin(ez);

        var cpcy = cp * cy,
            spsy = sp * sy;

        this.w = cr * cpcy + sr * spsy;
        this.x = sr * cpcy - cr * spsy;
        this.y = cr * sp * cy + sr * cp * sy;
        this.z = cr * cp * sy - sr * sp * cy;

        return this.normalize();
    };

    /**
     * Returns Euler's angles of the current Quat.
     * @public
     * @returns {Object} -
     */
    getEulerAngles() {

        let x = this.x, y = this.y, z = this.z, w = this.w;

        let sqy = y * y;

        let roll = Math.atan2(2.0 * (w * x + y * z), 1.0 - 2.0 * (x * x + sqy));

        let a = w * y - z * x;

        if (a < -1.0) {
            a = -1.0;
        } else if (a > 1.0) {
            a = 1.0;
        }
        let pitch = Math.asin(2.0 * a);

        let yaw = Math.atan2(2.0 * (w * z + x * y), 1.0 - 2.0 * (sqy + z * z));

        return { roll, pitch, yaw };
    };

    /**
     * Computes a Quat from the provided 4x4 matrix instance.
     * @public
     * @param {og.Mat4} m - The rotation matrix.
     * @returns {og.Quat} -
     */
    setFromMatrix4(m) {
        var tr, s, q = [];
        var i, j, k;
        m = m._m;

        var nxt = [1, 2, 0];

        tr = m[0] + m[5] + m[10];

        if (tr > 0.0) {
            s = Math.sqrt(tr + 1.0);
            this.w = s / 2.0;
            s = 0.5 / s;
            this.x = (m[6] - m[9]) * s;
            this.y = (m[8] - m[2]) * s;
            this.z = (m[1] - m[4]) * s;
        } else {
            i = 0;
            if (m[5] > m[0]) i = 1;
            if (m[10] > m[i * 5]) i = 2;
            j = nxt[i];
            k = nxt[j];

            s = Math.sqrt((m[i * 5] - (m[j * 5] + m[k * 5])) + 1.0);

            q[i] = s * 0.5;

            if (s !== 0.0) s = 0.5 / s;

            q[3] = (m[j * 4 + k] - m[k * 4 + j]) * s;
            q[j] = (m[i * 4 + j] + m[j * 4 + i]) * s;
            q[k] = (m[i * 4 + k] + m[k * 4 + i]) * s;

            this.x = q[0];
            this.y = q[1];
            this.z = q[2];
            this.w = q[3];
        }
        return this;
    };

    /**
     * Converts current Quat to the rotation 4x4 matrix.
     * @public
     * @returns {og.Mat4} -
     */
    getMat4(out) {
        var xs = this.x + this.x;
        var ys = this.y + this.y;
        var zs = this.z + this.z;
        var wx = this.w * xs;
        var wy = this.w * ys;
        var wz = this.w * zs;
        var xx = this.x * xs;
        var xy = this.x * ys;
        var xz = this.x * zs;
        var yy = this.y * ys;
        var yz = this.y * zs;
        var zz = this.z * zs;
        var m = out || new Mat4();
        return m.set([1 - (yy + zz), xy - wz, xz + wy, 0, xy + wz, 1 - (xx + zz), yz - wx, 0, xz - wy, yz + wx, 1 - (xx + yy), 0, 0, 0, 0, 1]);
    };

    /**
     * Converts current Quat to the rotation 3x3 matrix.
     * @public
     * @returns {og.Mat3} -
     * @todo NOT TESTED
     */
    getMat3() {
        var m = new Mat3();
        var mx = m._m;
        var c = this.x,
            d = this.y,
            e = this.z,
            g = this.w,
            f = c + c,
            h = d + d,
            i = e + e,
            j = c * f,
            k = c * h;

        c = c * i;

        var l = d * h;

        d = d * i;
        e = e * i;
        f = g * f;
        h = g * h;
        g = g * i;

        mx[0] = 1 - (l + e); mx[1] = k - g; mx[2] = c + h;
        mx[3] = k + g; mx[4] = 1 - (j + e); mx[5] = d - f;
        mx[6] = c - h; mx[7] = d + f; mx[8] = 1 - (j + l);

        return m;
    };

    /**
     * Returns quatrenion and vector production.
     * @public
     * @param {og.Vec3} v - 3d Vector.
     * @returns {og.Vec3} -
     */
    mulVec3(v) {

        // t = 2 * cross(q.xyz, v)
        // v' = v + q.w * t + cross(q.xyz, t)

        var d = v.x,
            e = v.y,
            g = v.z;

        var b = this.x,
            f = this.y,
            h = this.z,
            a = this.w;

        var i = a * d + f * g - h * e,
            j = a * e + h * d - b * g,
            k = a * g + b * e - f * d;

        d = -b * d - f * e - h * g;

        return new Vec3(
            i * a + d * -b + j * -h - k * -f,
            j * a + d * -f + k * -b - i * -h,
            k * a + d * -h + i * -f - j * -b);
    };

    /**
     * Computes the product of two Quats.
     * @public
     * @param {og.Quat} q - Quat to multiply.
     * @returns {og.Quat} -
     */
    mul(q) {
        var d = this.x, e = this.y, g = this.z, a = this.w;
        var f = q.x, h = q.y, i = q.z, b = q.w;
        return new Quat(
            d * b + a * f + e * i - g * h,
            e * b + a * h + g * f - d * i,
            g * b + a * i + d * h - e * f,
            a * b - d * f - e * h - g * i);
    };

    /**
     * Computes the product of two Quats.
     * @public
     * @param {og.Quat} q - Quat to multiply.
     * @returns {og.Quat} -
     */
    mulA(q) {
        var d = this.x, e = this.y, g = this.z, a = this.w;
        var f = q.x, h = q.y, i = q.z, b = q.w;
        this.x = d * b + a * f + e * i - g * h;
        this.y = e * b + a * h + g * f - d * i;
        this.z = g * b + a * i + d * h - e * f;
        this.w = a * b - d * f - e * h - g * i;
        return this;
    };

    /**
     * Gets the conjugate of the Quat.
     * @public
     * @returns {og.Quat} -
     */
    conjugate() {
        return new Quat(-this.x, -this.y, -this.z, this.w);
    };

    /** 
     * Computes the inverse of the Quat.
     * @public
     * @returns {og.Quat} -
     */
    inverse() {
        var n = 1 / this.magnitude2();
        return new Quat(-this.x * n, -this.y * n, -this.z * n, this.w * n);
    };

    /**
     * Computes a magnitude of the Quat.
     * @public
     * @returns {number} -
     */
    magnitude() {
        var b = this.x, c = this.y, d = this.z, a = this.w;
        return Math.sqrt(b * b + c * c + d * d + a * a);
    };

    /**
     * Computes a squared magnitude of the Quat.
     * @public
     * @returns {number} -
     */
    magnitude2() {
        var b = this.x, c = this.y, d = this.z, a = this.w;
        return b * b + c * c + d * d + a * a;
    };

    /**
     * Computes the dot (scalar) product of two Quats.
     * @public
     * @param {og.Quat} q - Second quatrnion.
     * @returns {number} -
     */
    dot(q) {
        return this.x * q.x + this.y * q.y + this.z * q.z;
    };

    /**
     * Current Quat normalization.
     * @public
     * @returns {og.Quat} -
     */
    normalize() {
        var c = this.x, d = this.y, e = this.z, g = this.w,
            f = Math.sqrt(c * c + d * d + e * e + g * g);
        if (f === 0.0) {
            this.x = 0;
            this.y = 0;
            this.z = 0;
            this.w = 0;
            return this;
        }
        f = 1 / f;
        this.x = c * f;
        this.y = d * f;
        this.z = e * f;
        this.w = g * f;
        return this;
    };

    /**
     * Compares two Quats.
     * @public
     * @param {og.Quat} q - Second quatrnion.
     * @returns {Boolean} -
     */
    isEqual(q) {
        var matching = this.dot(q);
        if (Math.abs(matching - 1.0) < 0.001) {
            return true;
        }
        return false;
    };

    /**
     * Performs a spherical linear interpolation between two Quats.
     * @public
     * @param {og.Quat} b - The end rotation Quat.
     * @param {number} t - interpolation amount between the two Quats.
     * @returns {og.Quat} -
     */
    slerp(b, t) {

        var ax = this.x, ay = this.y, az = this.z, aw = this.w,
            bx = b.x, by = b.y, bz = b.z, bw = b.w;

        var omega, cosom, sinom, scale0, scale1;

        cosom = ax * bx + ay * by + az * bz + aw * bw;

        if (cosom < 0.0) {
            cosom = -cosom;
            bx = -bx;
            by = -by;
            bz = -bz;
            bw = -bw;
        }

        if ((1.0 - cosom) > 0.000001) {
            omega = Math.acos(cosom);
            sinom = Math.sin(omega);
            scale0 = Math.sin((1.0 - t) * omega) / sinom;
            scale1 = Math.sin(t * omega) / sinom;
        } else {
            scale0 = 1.0 - t;
            scale1 = t;
        }

        return new Quat(
            scale0 * ax + scale1 * bx,
            scale0 * ay + scale1 * by,
            scale0 * az + scale1 * bz,
            scale0 * aw + scale1 * bw
        );
    };

    /**
     * Returns a roll angle in radians.
     * @public
     * @param {Boolean} [reprojectAxis] -
     * @returns {Number} -
     */
    getRoll(reprojectAxis) {
        var x = this.x, y = this.y, z = this.z, w = this.w;
        if (reprojectAxis) {
            var fTy = 2.0 * y;
            var fTz = 2.0 * z;
            var fTwz = fTz * w;
            var fTxy = fTy * x;
            var fTyy = fTy * y;
            var fTzz = fTz * z;
            return Math.atan2(fTxy + fTwz, 1.0 - (fTyy + fTzz));
        } else {
            return Math.atan2(2 * (x * y + w * z), w * w + x * x - y * y - z * z);
        }
    };

    /**
     * Returns a pitch angle in radians.
     * @public
     * @param {Boolean} [reprojectAxis] -
     * @returns {number} -
     */
    getPitch(reprojectAxis) {
        var x = this.x, y = this.y, z = this.z, w = this.w;
        if (reprojectAxis) {
            var fTx = 2.0 * x;
            var fTz = 2.0 * z;
            var fTwx = fTx * w;
            var fTxx = fTx * x;
            var fTyz = fTz * y;
            var fTzz = fTz * z;
            return Math.atan2(fTyz + fTwx, 1.0 - (fTxx + fTzz));
        } else {
            return Math.atan2(2 * (y * z + w * x), w * w - x * x - y * y + z * z);
        }
    };

    /**
     * Returns a yaw angle in radians.
     * @public
     * @param {Boolean} [reprojectAxis] -
     * @returns {number} -
     */
    getYaw(reprojectAxis) {
        var x = this.x, y = this.y, z = this.z, w = this.w;
        if (reprojectAxis) {
            var fTx = 2.0 * x;
            var fTy = 2.0 * y;
            var fTz = 2.0 * z;
            var fTwy = fTy * w;
            var fTxx = fTx * x;
            var fTxz = fTz * x;
            var fTyy = fTy * y;
            return Math.atan2(fTxz + fTwy, 1.0 - (fTxx + fTyy));
        } else {
            return Math.asin(-2 * (x * z - w * y));
        }
    };

}
/**
 * Creates Quat instance.
 * @function
 * @param {Number} [x=0.0] The X component.
 * @param {Number} [y=0.0] The Y component.
 * @param {Number} [z=0.0] The Z component.
 * @param {Number} [w=0.0] The W component.
 * @returns {og.Quat} -
 */
export function quat(x, y, z, w) {
    return new Quat(x, y, z, w);
};

<|MERGE_RESOLUTION|>--- conflicted
+++ resolved
@@ -244,7 +244,7 @@
         var rotAxis = source.cross(dest).normalize();
         return Quat.axisAngleToQuat(rotAxis, rotAngle);
     };
-
+  
     /**
      * Returns true if the components are zero.
      * @public
@@ -362,13 +362,12 @@
     /**
      * Converts Quat values to array.
      * @public
-     * @returns {Array.<number,number,number,number>} -
+     * @returns {Array.<number>} - (exactly 4 entries)
      */
     toVec() {
         return [this.x, this.y, this.z, this.w];
     };
 
-<<<<<<< HEAD
     /**
      * Sets current quaternion by spherical coordinates.
      * @public
@@ -390,16 +389,6 @@
         this.w = cos_a;
         return this;
     };
-=======
-/**
- * Converts Quat values to array.
- * @public
- * @returns {Array.<number>} - (exactly 4 entries)
- */
-Quat.prototype.toVec = function () {
-    return [this.x, this.y, this.z, this.w];
-};
->>>>>>> d27159f7
 
     /**
      * Sets rotation with the given heading and up vectors.
@@ -931,8 +920,8 @@
             return Math.asin(-2 * (x * z - w * y));
         }
     };
-
 }
+
 /**
  * Creates Quat instance.
  * @function
@@ -945,4 +934,3 @@
 export function quat(x, y, z, w) {
     return new Quat(x, y, z, w);
 };
-
