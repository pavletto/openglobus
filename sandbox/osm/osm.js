--- conflicted
+++ resolved
@@ -33,17 +33,12 @@
     //frustums: [[1,101100],[100000,1000000000]],
     target: "earth",
     name: "Earth",
-<<<<<<< HEAD
     terrain: new RgbTerrain("",{
         maxNativeZoom: 13,
         maxZoom: 13,
         url: "http://127.0.0.1:8080/sandbox/osm/dest_geoid/{z}/{x}/{y}.png",
     }),
-    layers: [osm],
-=======
-    terrain: new GlobusRgbTerrain(),
     layers: [osm, dockLayer],
->>>>>>> c26fa2a1
     atmosphereEnabled: false,
     fontsSrc: "../../res/fonts",
     sun: {
